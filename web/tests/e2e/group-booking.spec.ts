import { test, expect } from "@playwright/test";

test.describe("Group Booking System", () => {
  test.beforeEach(async ({ page }) => {
    // Login as a regular volunteer
    await page.goto("/login");
    await page.fill('input[name="email"]', "volunteer@example.com");
    await page.fill('input[name="password"]', "password123");
    await page.click('button[type="submit"]');
    await page.waitForURL("/dashboard");
  });

  test("should create a group booking with member assignments", async ({ page }) => {
    // Navigate to shifts page
    await page.goto("/shifts");
<<<<<<< HEAD
    await page.waitForLoadState("networkidle");

    // Skip test if login failed (we're still on login page)
    const currentUrl = page.url();
    if (currentUrl.includes("/login")) {
      test.skip(true, "Volunteer login failed - skipping group booking test");
    }

    // Wait for page to fully load
    await page.waitForTimeout(2000);

    // Look for "Book as Group" button (it should exist if shifts are available)
    const bookAsGroupButton = page.getByRole("button", { name: /book as group/i });
=======
>>>>>>> 8e0afef2
    
    // Wait for shifts to load
    await page.waitForSelector('[data-testid="shift-card"]', { timeout: 10000 });
    
    // Click on a date with available shifts
    const dateButton = page.locator('[data-testid="date-button"]').first();
    await dateButton.click();
    
    // Wait for the group booking button to appear
    await page.waitForSelector('[data-testid="group-booking-button"]');
    
    // Click the group booking button
    await page.click('[data-testid="group-booking-button"]');
    
    // Wait for the dialog to open
    await page.waitForSelector('[data-testid="group-booking-dialog"]');
    
    // Fill in group details
    await page.fill('[data-testid="group-name-input"]', "Test Family Group");
    await page.fill('[data-testid="group-description-input"]', "Testing group booking functionality");
    
    // Select shifts
    const shiftCheckboxes = page.locator('[data-testid^="shift-option-"] input[type="checkbox"]');
    const shiftCount = await shiftCheckboxes.count();
    
    if (shiftCount > 0) {
      // Select first two shifts if available
      await shiftCheckboxes.first().check();
      if (shiftCount > 1) {
        await shiftCheckboxes.nth(1).check();
      }
    }
    
<<<<<<< HEAD
    // Wait for dialog to open with timeout
    await expect(page.getByTestId("group-booking-dialog")).toBeVisible({ timeout: 10000 });
    
    // Check that key elements are present
    await expect(page.getByTestId("group-name-input")).toBeVisible({ timeout: 5000 });
    await expect(page.getByTestId("new-email-input")).toBeVisible({ timeout: 5000 });
    await expect(page.getByTestId("group-booking-create-button")).toBeVisible({ timeout: 5000 });
    
    // Close dialog
    await page.getByTestId("group-booking-cancel-button").click();
    await expect(page.getByTestId("group-booking-dialog")).not.toBeVisible({ timeout: 5000 });
  });

  test("admin can view group bookings in admin dashboard", async ({ page }) => {
    await loginAsAdmin(page);

    // Navigate to admin shifts page
    await page.goto("/admin/shifts");
    await page.waitForLoadState("networkidle");

    // Skip test if login failed (we're still on login page)
    const currentUrl = page.url();
    if (currentUrl.includes("/login")) {
      test.skip(true, "Admin login failed - skipping admin dashboard test");
=======
    // Add member emails
    await page.fill('[data-testid="new-email-input"]', "member1@example.com");
    await page.click('[data-testid="add-email-button"]');
    
    await page.fill('[data-testid="new-email-input"]', "member2@example.com");
    await page.click('[data-testid="add-email-button"]');
    
    // Verify member assignment matrix appears
    await expect(page.locator('[data-testid="member-assignment-section"]')).toBeVisible();
    
    // Verify members are assigned to shifts by default
    const assignmentCheckboxes = page.locator('[data-testid="member-assignment-section"] input[type="checkbox"]');
    const assignmentCount = await assignmentCheckboxes.count();
    
    // All checkboxes should be checked by default
    for (let i = 0; i < assignmentCount; i++) {
      await expect(assignmentCheckboxes.nth(i)).toBeChecked();
>>>>>>> 8e0afef2
    }
    
    // Create the group booking
    await page.click('[data-testid="group-booking-create-button"]');
    
    // Wait for success (page refresh)
    await page.waitForLoadState("networkidle");
<<<<<<< HEAD

    // Skip test if login failed (we're still on login page)
    const currentUrl = page.url();
    if (currentUrl.includes("/login")) {
      test.skip(true, "Volunteer login failed - skipping validation test");
    }

    // Wait for page to fully load
    await page.waitForTimeout(2000);

    const bookAsGroupButton = page.getByRole("button", { name: /book as group/i });
    const buttonCount = await bookAsGroupButton.count();
    
    if (buttonCount === 0) {
      test.skip(true, "No shifts available for validation test");
    }

    await bookAsGroupButton.first().click();
    await expect(page.getByTestId("group-booking-dialog")).toBeVisible({ timeout: 10000 });
=======
    
    // Verify we're back on the shifts page
    await expect(page).toHaveURL(/\/shifts/);
  });
>>>>>>> 8e0afef2

  test("should display group bookings in My Shifts page", async ({ page }) => {
    // Navigate to My Shifts page
    await page.goto("/shifts/mine");
    
<<<<<<< HEAD
    // Button should be disabled when required fields are empty
    await expect(createButton).toBeDisabled({ timeout: 5000 });

    // Fill in group name
    await page.getByTestId("group-name-input").fill("Test Group");
    
    // Button should still be disabled without members and shift selection
    await expect(createButton).toBeDisabled({ timeout: 5000 });

    // Try to add invalid email
    await page.getByTestId("new-email-input").fill("invalid-email");
    await page.getByTestId("add-email-button").click();
    
    // Should show validation error - but this might not exist in current implementation
    // Make this check optional
    const emailError = page.getByTestId("emails-error");
    const errorVisible = await emailError.isVisible().catch(() => false);
    if (errorVisible) {
      await expect(emailError).toBeVisible();
    }

    // Clear the invalid email and add valid email
    await page.getByTestId("new-email-input").clear();
    await page.getByTestId("new-email-input").fill("test@example.com");
    await page.getByTestId("add-email-button").click();
    
    // Email should be added to the list
    await expect(page.getByTestId("email-list")).toBeVisible({ timeout: 5000 });
    
    // Close dialog
    await page.getByTestId("group-booking-cancel-button").click();
    await expect(page.getByTestId("group-booking-dialog")).not.toBeVisible({ timeout: 5000 });
=======
    // Wait for the page to load
    await page.waitForSelector('[data-testid="my-shifts-page"]');
    
    // Check if group bookings section exists (only shows if user has group bookings)
    const groupSection = page.locator('[data-testid="group-bookings-section"]');
    const sectionExists = await groupSection.isVisible().catch(() => false);
    
    if (sectionExists) {
      // Verify group bookings section structure
      await expect(groupSection.locator('[data-testid="group-bookings-title"]')).toBeVisible();
      await expect(groupSection.locator('[data-testid="group-bookings-count"]')).toBeVisible();
      
      // Check for group booking cards
      const groupCards = groupSection.locator('[data-testid^="group-booking-"]');
      const cardCount = await groupCards.count();
      
      if (cardCount > 0) {
        const firstCard = groupCards.first();
        
        // Verify card contains expected elements
        await expect(firstCard.locator('[data-testid="group-name"]')).toBeVisible();
        
        // Check for member information
        const memberSection = firstCard.locator('text=/Group Members/');
        if (await memberSection.isVisible()) {
          // Verify member status indicators
          const registeredMembers = firstCard.locator('text=/Registered Members/');
          const pendingInvites = firstCard.locator('text=/Pending Invitations/');
          
          // At least one of these should be visible
          const hasMembers = await registeredMembers.isVisible().catch(() => false) || 
                            await pendingInvites.isVisible().catch(() => false);
          expect(hasMembers).toBeTruthy();
        }
      }
    }
  });

  test("should show registration status on group detail page", async ({ page }) => {
    // First, we need to create a group booking or use an existing one
    // Navigate to My Shifts to find a group booking
    await page.goto("/shifts/mine");
    
    const groupSection = page.locator('[data-testid="group-bookings-section"]');
    const sectionExists = await groupSection.isVisible().catch(() => false);
    
    if (sectionExists) {
      // Click on Manage Group button for the first group
      const manageButton = groupSection.locator('text=/Manage Group/').first();
      if (await manageButton.isVisible()) {
        await manageButton.click();
        
        // Wait for group detail page to load
        await page.waitForSelector('[data-testid="group-booking-detail-page"]');
        
        // Verify page shows member registration status
        const readyMembers = page.locator('text=/Ready Members/');
        const needingAction = page.locator('text=/Members Needing Action/');
        const pendingInvites = page.locator('text=/Pending Invitations/');
        
        // At least one section should be visible
        const hasSections = await readyMembers.isVisible().catch(() => false) ||
                           await needingAction.isVisible().catch(() => false) ||
                           await pendingInvites.isVisible().catch(() => false);
        
        expect(hasSections).toBeTruthy();
        
        // Check for registration status badges
        const completeProfile = page.locator('text=/Profile Complete/');
        const incompleteProfile = page.locator('text=/Incomplete/');
        const awaitingResponse = page.locator('text=/Awaiting Response/');
        
        // Verify at least one status indicator is present
        const hasStatus = await completeProfile.isVisible().catch(() => false) ||
                         await incompleteProfile.isVisible().catch(() => false) ||
                         await awaitingResponse.isVisible().catch(() => false);
        
        expect(hasStatus).toBeTruthy();
      }
    }
>>>>>>> 8e0afef2
  });
});

<<<<<<< HEAD
  test("invitation page loads correctly", async ({ page }) => {
    // Test accessing an invitation page (this will likely show "not found" or "expired")
    // but it tests that the route works and the page loads
    await page.goto("/group-invitations/test-token-123");
    await page.waitForLoadState("networkidle");

    // Should load without JavaScript errors (even if invitation doesn't exist)
    // Just check that the page loaded and we're not getting a browser error
    const body = page.locator("body");
    await expect(body).toBeVisible({ timeout: 10000 });
    
    // Check that we don't have a 500 error or complete page failure
    const title = await page.title();
    expect(title).toBeTruthy(); // Should have some title, not blank
=======
test.describe("Group Booking Admin Features", () => {
  test.beforeEach(async ({ page }) => {
    // Login as admin
    await page.goto("/login");
    await page.fill('input[name="email"]', "admin@example.com");
    await page.fill('input[name="password"]', "admin123");
    await page.click('button[type="submit"]');
    await page.waitForURL("/admin");
>>>>>>> 8e0afef2
  });

  test("should prevent approval of groups with incomplete member profiles", async ({ page }) => {
    // Navigate to admin shifts page
    await page.goto("/admin/shifts");
    
    // Wait for shifts to load
    await page.waitForSelector('[data-testid="admin-shifts-page"]', { timeout: 10000 });
    
    // Look for group bookings with pending status
    const groupBookings = page.locator('[data-testid^="group-booking-admin-"]');
    const groupCount = await groupBookings.count();
    
    if (groupCount > 0) {
      // Find a group with incomplete members (if any)
      for (let i = 0; i < groupCount; i++) {
        const group = groupBookings.nth(i);
        const warningText = group.locator('text=/Some members have incomplete profiles/');
        
        if (await warningText.isVisible().catch(() => false)) {
          // Try to click the approve button
          const approveButton = group.locator('[data-testid^="approve-group-"]');
          
          // Button should be disabled
          await expect(approveButton).toBeDisabled();
          
          // Verify warning message is displayed
          await expect(warningText).toBeVisible();
          
          break;
        }
      }
    }
  });

  test("should allow approval of groups with complete member profiles", async ({ page }) => {
    // Navigate to admin shifts page
    await page.goto("/admin/shifts");
<<<<<<< HEAD
    await page.waitForLoadState("networkidle");
    
    // Wait a bit for any redirects to complete
    await page.waitForTimeout(2000);

    // Should either redirect to login, show error, or redirect to volunteer dashboard
    // Check that we're not on the admin shifts page
    const currentUrl = page.url();
    expect(currentUrl).not.toMatch(/\/admin\/shifts$/);
    
    // Should be redirected to either login, dashboard, or access denied page
    expect(currentUrl).toMatch(/\/(login|dashboard|profile|shifts|admin|unauthorized|403|401|error)/);
  });

  test("group booking API endpoints are accessible", async ({ page }) => {
    // Test that the API endpoints exist and return appropriate responses
    // This is a smoke test to ensure the routes are properly configured
    
    const response = await page.request.get("/api/shifts");
    expect(response.status()).toBeLessThan(500); // Should not be a server error
    
    // Test group invitation endpoint exists (should return 404 for invalid token, not 500)
    const inviteResponse = await page.request.get("/api/group-invitations/invalid-token");
    expect(inviteResponse.status()).toBeLessThan(500); // Should handle gracefully
=======
    
    // Wait for shifts to load
    await page.waitForSelector('[data-testid="admin-shifts-page"]', { timeout: 10000 });
    
    // Look for group bookings with pending status
    const groupBookings = page.locator('[data-testid^="group-booking-admin-"]');
    const groupCount = await groupBookings.count();
    
    if (groupCount > 0) {
      // Find a group without incomplete member warning
      for (let i = 0; i < groupCount; i++) {
        const group = groupBookings.nth(i);
        const warningText = group.locator('text=/Some members have incomplete profiles/');
        const approveButton = group.locator('[data-testid^="approve-group-"]');
        
        // If no warning and button exists
        if (!(await warningText.isVisible().catch(() => false)) && 
            await approveButton.isVisible()) {
          
          // Button should be enabled
          await expect(approveButton).toBeEnabled();
          
          // Click approve
          await approveButton.click();
          
          // Wait for status update
          await page.waitForLoadState("networkidle");
          
          // Verify the group status changed
          const statusBadge = group.locator('text=/confirmed/i');
          await expect(statusBadge).toBeVisible({ timeout: 5000 });
          
          break;
        }
      }
    }
>>>>>>> 8e0afef2
  });
});<|MERGE_RESOLUTION|>--- conflicted
+++ resolved
@@ -1,19 +1,64 @@
-import { test, expect } from "@playwright/test";
-
-test.describe("Group Booking System", () => {
-  test.beforeEach(async ({ page }) => {
-    // Login as a regular volunteer
+import { test, expect } from "./base";
+import type { Page } from "@playwright/test";
+
+// Helper function to login as admin
+async function loginAsAdmin(page: Page) {
+  try {
     await page.goto("/login");
-    await page.fill('input[name="email"]', "volunteer@example.com");
-    await page.fill('input[name="password"]', "password123");
-    await page.click('button[type="submit"]');
-    await page.waitForURL("/dashboard");
-  });
-
-  test("should create a group booking with member assignments", async ({ page }) => {
+    await page.waitForLoadState("networkidle");
+
+    const adminLoginButton = page.getByRole("button", {
+      name: /login as admin/i,
+    });
+    await adminLoginButton.waitFor({ state: "visible", timeout: 5000 });
+    await adminLoginButton.click();
+
+    try {
+      await page.waitForURL((url) => !url.pathname.includes("/login"), {
+        timeout: 10000,
+      });
+    } catch (error) {
+      console.log("Admin login may have failed or taken too long");
+    }
+
+    await page.waitForLoadState("networkidle");
+  } catch (error) {
+    console.log("Error during admin login:", error);
+  }
+}
+
+// Helper function to login as volunteer
+async function loginAsVolunteer(page: Page) {
+  try {
+    await page.goto("/login");
+    await page.waitForLoadState("networkidle");
+
+    const volunteerLoginButton = page.getByRole("button", {
+      name: /login as volunteer/i,
+    });
+    await volunteerLoginButton.waitFor({ state: "visible", timeout: 5000 });
+    await volunteerLoginButton.click();
+
+    try {
+      await page.waitForURL((url) => !url.pathname.includes("/login"), {
+        timeout: 10000,
+      });
+    } catch (error) {
+      console.log("Volunteer login may have failed or taken too long");
+    }
+
+    await page.waitForLoadState("networkidle");
+  } catch (error) {
+    console.log("Error during volunteer login:", error);
+  }
+}
+
+test.describe("Group Booking Feature", () => {
+  test("volunteer can access group booking dialog", async ({ page }) => {
+    await loginAsVolunteer(page);
+
     // Navigate to shifts page
     await page.goto("/shifts");
-<<<<<<< HEAD
     await page.waitForLoadState("networkidle");
 
     // Skip test if login failed (we're still on login page)
@@ -27,42 +72,16 @@
 
     // Look for "Book as Group" button (it should exist if shifts are available)
     const bookAsGroupButton = page.getByRole("button", { name: /book as group/i });
-=======
->>>>>>> 8e0afef2
-    
-    // Wait for shifts to load
-    await page.waitForSelector('[data-testid="shift-card"]', { timeout: 10000 });
-    
-    // Click on a date with available shifts
-    const dateButton = page.locator('[data-testid="date-button"]').first();
-    await dateButton.click();
-    
-    // Wait for the group booking button to appear
-    await page.waitForSelector('[data-testid="group-booking-button"]');
-    
-    // Click the group booking button
-    await page.click('[data-testid="group-booking-button"]');
-    
-    // Wait for the dialog to open
-    await page.waitForSelector('[data-testid="group-booking-dialog"]');
-    
-    // Fill in group details
-    await page.fill('[data-testid="group-name-input"]', "Test Family Group");
-    await page.fill('[data-testid="group-description-input"]', "Testing group booking functionality");
-    
-    // Select shifts
-    const shiftCheckboxes = page.locator('[data-testid^="shift-option-"] input[type="checkbox"]');
-    const shiftCount = await shiftCheckboxes.count();
-    
-    if (shiftCount > 0) {
-      // Select first two shifts if available
-      await shiftCheckboxes.first().check();
-      if (shiftCount > 1) {
-        await shiftCheckboxes.nth(1).check();
-      }
-    }
-    
-<<<<<<< HEAD
+    
+    // Check if button exists (might not be visible if no shifts available)
+    const buttonCount = await bookAsGroupButton.count();
+    if (buttonCount === 0) {
+      test.skip(true, "No shifts available for group booking test");
+    }
+
+    // If button exists, test the dialog functionality
+    await bookAsGroupButton.first().click();
+    
     // Wait for dialog to open with timeout
     await expect(page.getByTestId("group-booking-dialog")).toBeVisible({ timeout: 10000 });
     
@@ -76,108 +95,10 @@
     await expect(page.getByTestId("group-booking-dialog")).not.toBeVisible({ timeout: 5000 });
   });
 
-  test("admin can view group bookings in admin dashboard", async ({ page }) => {
-    await loginAsAdmin(page);
-
-    // Navigate to admin shifts page
-    await page.goto("/admin/shifts");
-    await page.waitForLoadState("networkidle");
-
-    // Skip test if login failed (we're still on login page)
-    const currentUrl = page.url();
-    if (currentUrl.includes("/login")) {
-      test.skip(true, "Admin login failed - skipping admin dashboard test");
-=======
-    // Add member emails
-    await page.fill('[data-testid="new-email-input"]', "member1@example.com");
-    await page.click('[data-testid="add-email-button"]');
-    
-    await page.fill('[data-testid="new-email-input"]', "member2@example.com");
-    await page.click('[data-testid="add-email-button"]');
-    
-    // Verify member assignment matrix appears
-    await expect(page.locator('[data-testid="member-assignment-section"]')).toBeVisible();
-    
-    // Verify members are assigned to shifts by default
-    const assignmentCheckboxes = page.locator('[data-testid="member-assignment-section"] input[type="checkbox"]');
-    const assignmentCount = await assignmentCheckboxes.count();
-    
-    // All checkboxes should be checked by default
-    for (let i = 0; i < assignmentCount; i++) {
-      await expect(assignmentCheckboxes.nth(i)).toBeChecked();
->>>>>>> 8e0afef2
-    }
-    
-    // Create the group booking
-    await page.click('[data-testid="group-booking-create-button"]');
-    
-    // Wait for success (page refresh)
-    await page.waitForLoadState("networkidle");
-<<<<<<< HEAD
-
-    // Skip test if login failed (we're still on login page)
-    const currentUrl = page.url();
-    if (currentUrl.includes("/login")) {
-      test.skip(true, "Volunteer login failed - skipping validation test");
-    }
-
-    // Wait for page to fully load
-    await page.waitForTimeout(2000);
-
-    const bookAsGroupButton = page.getByRole("button", { name: /book as group/i });
-    const buttonCount = await bookAsGroupButton.count();
-    
-    if (buttonCount === 0) {
-      test.skip(true, "No shifts available for validation test");
-    }
-
-    await bookAsGroupButton.first().click();
-    await expect(page.getByTestId("group-booking-dialog")).toBeVisible({ timeout: 10000 });
-=======
-    
-    // Verify we're back on the shifts page
-    await expect(page).toHaveURL(/\/shifts/);
-  });
->>>>>>> 8e0afef2
-
   test("should display group bookings in My Shifts page", async ({ page }) => {
     // Navigate to My Shifts page
     await page.goto("/shifts/mine");
     
-<<<<<<< HEAD
-    // Button should be disabled when required fields are empty
-    await expect(createButton).toBeDisabled({ timeout: 5000 });
-
-    // Fill in group name
-    await page.getByTestId("group-name-input").fill("Test Group");
-    
-    // Button should still be disabled without members and shift selection
-    await expect(createButton).toBeDisabled({ timeout: 5000 });
-
-    // Try to add invalid email
-    await page.getByTestId("new-email-input").fill("invalid-email");
-    await page.getByTestId("add-email-button").click();
-    
-    // Should show validation error - but this might not exist in current implementation
-    // Make this check optional
-    const emailError = page.getByTestId("emails-error");
-    const errorVisible = await emailError.isVisible().catch(() => false);
-    if (errorVisible) {
-      await expect(emailError).toBeVisible();
-    }
-
-    // Clear the invalid email and add valid email
-    await page.getByTestId("new-email-input").clear();
-    await page.getByTestId("new-email-input").fill("test@example.com");
-    await page.getByTestId("add-email-button").click();
-    
-    // Email should be added to the list
-    await expect(page.getByTestId("email-list")).toBeVisible({ timeout: 5000 });
-    
-    // Close dialog
-    await page.getByTestId("group-booking-cancel-button").click();
-    await expect(page.getByTestId("group-booking-dialog")).not.toBeVisible({ timeout: 5000 });
-=======
     // Wait for the page to load
     await page.waitForSelector('[data-testid="my-shifts-page"]');
     
@@ -258,11 +179,94 @@
         expect(hasStatus).toBeTruthy();
       }
     }
->>>>>>> 8e0afef2
   });
 });
 
-<<<<<<< HEAD
+  test("admin can view group bookings in admin dashboard", async ({ page }) => {
+    await loginAsAdmin(page);
+
+    // Navigate to admin shifts page
+    await page.goto("/admin/shifts");
+    await page.waitForLoadState("networkidle");
+
+    // Skip test if login failed (we're still on login page)
+    const currentUrl = page.url();
+    if (currentUrl.includes("/login")) {
+      test.skip(true, "Admin login failed - skipping admin dashboard test");
+    }
+
+    // Check if the page loaded successfully
+    await expect(page).toHaveURL(/.*\/admin\/shifts.*/);
+    
+    // Look for shifts table or group booking elements
+    // Since we don't know if there are existing group bookings, we'll just verify
+    // that the admin can access the page and it loads without errors
+    const mainContent = page.locator("main").first();
+    await expect(mainContent).toBeVisible();
+  });
+
+  test("group booking dialog validates required fields", async ({ page }) => {
+    await loginAsVolunteer(page);
+
+    await page.goto("/shifts");
+    await page.waitForLoadState("networkidle");
+
+    // Skip test if login failed (we're still on login page)
+    const currentUrl = page.url();
+    if (currentUrl.includes("/login")) {
+      test.skip(true, "Volunteer login failed - skipping validation test");
+    }
+
+    // Wait for page to fully load
+    await page.waitForTimeout(2000);
+
+    const bookAsGroupButton = page.getByRole("button", { name: /book as group/i });
+    const buttonCount = await bookAsGroupButton.count();
+    
+    if (buttonCount === 0) {
+      test.skip(true, "No shifts available for validation test");
+    }
+
+    await bookAsGroupButton.first().click();
+    await expect(page.getByTestId("group-booking-dialog")).toBeVisible({ timeout: 10000 });
+
+    // Try to submit without filling required fields
+    const createButton = page.getByTestId("group-booking-create-button");
+    
+    // Button should be disabled when required fields are empty
+    await expect(createButton).toBeDisabled({ timeout: 5000 });
+
+    // Fill in group name
+    await page.getByTestId("group-name-input").fill("Test Group");
+    
+    // Button should still be disabled without members and shift selection
+    await expect(createButton).toBeDisabled({ timeout: 5000 });
+
+    // Try to add invalid email
+    await page.getByTestId("new-email-input").fill("invalid-email");
+    await page.getByTestId("add-email-button").click();
+    
+    // Should show validation error - but this might not exist in current implementation
+    // Make this check optional
+    const emailError = page.getByTestId("emails-error");
+    const errorVisible = await emailError.isVisible().catch(() => false);
+    if (errorVisible) {
+      await expect(emailError).toBeVisible();
+    }
+
+    // Clear the invalid email and add valid email
+    await page.getByTestId("new-email-input").clear();
+    await page.getByTestId("new-email-input").fill("test@example.com");
+    await page.getByTestId("add-email-button").click();
+    
+    // Email should be added to the list
+    await expect(page.getByTestId("email-list")).toBeVisible({ timeout: 5000 });
+    
+    // Close dialog
+    await page.getByTestId("group-booking-cancel-button").click();
+    await expect(page.getByTestId("group-booking-dialog")).not.toBeVisible({ timeout: 5000 });
+  });
+
   test("invitation page loads correctly", async ({ page }) => {
     // Test accessing an invitation page (this will likely show "not found" or "expired")
     // but it tests that the route works and the page loads
@@ -277,55 +281,19 @@
     // Check that we don't have a 500 error or complete page failure
     const title = await page.title();
     expect(title).toBeTruthy(); // Should have some title, not blank
-=======
-test.describe("Group Booking Admin Features", () => {
-  test.beforeEach(async ({ page }) => {
-    // Login as admin
-    await page.goto("/login");
-    await page.fill('input[name="email"]', "admin@example.com");
-    await page.fill('input[name="password"]', "admin123");
-    await page.click('button[type="submit"]');
-    await page.waitForURL("/admin");
->>>>>>> 8e0afef2
-  });
-
-  test("should prevent approval of groups with incomplete member profiles", async ({ page }) => {
-    // Navigate to admin shifts page
+  });
+
+  test("unauthorized access to admin group features is blocked", async ({ page }) => {
+    await loginAsVolunteer(page);
+
+    // Skip test if login failed 
+    const loginUrl = page.url();
+    if (loginUrl.includes("/login")) {
+      test.skip(true, "Volunteer login failed - skipping unauthorized access test");
+    }
+
+    // Try to access admin group booking endpoints (should be redirected or show error)
     await page.goto("/admin/shifts");
-    
-    // Wait for shifts to load
-    await page.waitForSelector('[data-testid="admin-shifts-page"]', { timeout: 10000 });
-    
-    // Look for group bookings with pending status
-    const groupBookings = page.locator('[data-testid^="group-booking-admin-"]');
-    const groupCount = await groupBookings.count();
-    
-    if (groupCount > 0) {
-      // Find a group with incomplete members (if any)
-      for (let i = 0; i < groupCount; i++) {
-        const group = groupBookings.nth(i);
-        const warningText = group.locator('text=/Some members have incomplete profiles/');
-        
-        if (await warningText.isVisible().catch(() => false)) {
-          // Try to click the approve button
-          const approveButton = group.locator('[data-testid^="approve-group-"]');
-          
-          // Button should be disabled
-          await expect(approveButton).toBeDisabled();
-          
-          // Verify warning message is displayed
-          await expect(warningText).toBeVisible();
-          
-          break;
-        }
-      }
-    }
-  });
-
-  test("should allow approval of groups with complete member profiles", async ({ page }) => {
-    // Navigate to admin shifts page
-    await page.goto("/admin/shifts");
-<<<<<<< HEAD
     await page.waitForLoadState("networkidle");
     
     // Wait a bit for any redirects to complete
@@ -350,43 +318,5 @@
     // Test group invitation endpoint exists (should return 404 for invalid token, not 500)
     const inviteResponse = await page.request.get("/api/group-invitations/invalid-token");
     expect(inviteResponse.status()).toBeLessThan(500); // Should handle gracefully
-=======
-    
-    // Wait for shifts to load
-    await page.waitForSelector('[data-testid="admin-shifts-page"]', { timeout: 10000 });
-    
-    // Look for group bookings with pending status
-    const groupBookings = page.locator('[data-testid^="group-booking-admin-"]');
-    const groupCount = await groupBookings.count();
-    
-    if (groupCount > 0) {
-      // Find a group without incomplete member warning
-      for (let i = 0; i < groupCount; i++) {
-        const group = groupBookings.nth(i);
-        const warningText = group.locator('text=/Some members have incomplete profiles/');
-        const approveButton = group.locator('[data-testid^="approve-group-"]');
-        
-        // If no warning and button exists
-        if (!(await warningText.isVisible().catch(() => false)) && 
-            await approveButton.isVisible()) {
-          
-          // Button should be enabled
-          await expect(approveButton).toBeEnabled();
-          
-          // Click approve
-          await approveButton.click();
-          
-          // Wait for status update
-          await page.waitForLoadState("networkidle");
-          
-          // Verify the group status changed
-          const statusBadge = group.locator('text=/confirmed/i');
-          await expect(statusBadge).toBeVisible({ timeout: 5000 });
-          
-          break;
-        }
-      }
-    }
->>>>>>> 8e0afef2
   });
 });